--- conflicted
+++ resolved
@@ -1,17 +1,13 @@
 import express from "express";
 import cors from "cors";
-<<<<<<< HEAD
 import dotenv from "dotenv";
 import swaggerUi from "swagger-ui-express";
 import swaggerJSDoc from "swagger-jsdoc";
 import YAML from "yamljs";
-=======
->>>>>>> 67dec67b
 import routes from "./routes";
 import cookieParser from "cookie-parser";
 import { ENV } from "./config";
 
-<<<<<<< HEAD
 const swaggerBaseDoc = YAML.load("./src/config/swagger.yaml");
 
 const options = {
@@ -28,8 +24,6 @@
 const specs = swaggerJSDoc(options);
 
 dotenv.config();
-=======
->>>>>>> 67dec67b
 
 const app = express();
 
@@ -40,25 +34,17 @@
   })
 );
 app.use(express.json());
-<<<<<<< HEAD
-app.use(express.urlencoded({ extended: false }));
-=======
 app.use(express.urlencoded({ extended: false })); 
 app.use(cookieParser());
->>>>>>> 67dec67b
 
 app.use("/", routes);
 app.get("/health", (_req, res) => {
   res.status(200).json({ message: "Backend is healthy" });
 });
 
-<<<<<<< HEAD
 app.use("/api-docs", swaggerUi.serve, swaggerUi.setup(specs));
 
 const PORT = process.env.PORT || 4000;
-=======
-const PORT = ENV.PORT || 4000;
->>>>>>> 67dec67b
 app.listen(PORT, () => {
   console.log(`Server is running on port ${PORT}`);
 });